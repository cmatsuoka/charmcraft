name: Spread
on:
  pull_request:
  push:
    branches:
      - main
  schedule:
    - cron: "0 0 */2 * *"

jobs:
  snap-build:
    runs-on: ubuntu-22.04
    steps:
      - name: Checkout code
        uses: actions/checkout@v4
        with:
          fetch-depth: 0
      - name: Build snap
        uses: snapcore/action-build@v1
        id: charmcraft
      - name: Upload snap artifact
        uses: actions/upload-artifact@v4
        with:
          name: snap
          path: ${{ steps.charmcraft.outputs.snap }}

  snap-tests:
    runs-on: spread-installed
    needs: [snap-build]
    strategy:
      fail-fast: false
      matrix:
        spread:
          - "google:"

    steps:
      - name: Cleanup job workspace
        run: |
          rm -rf "${{ github.workspace }}"
          mkdir "${{ github.workspace }}"

      - name: Checkout charmcraft
        uses: actions/checkout@v4
        with:
          fetch-depth: 0
          submodules: true

      - name: Download snap artifact
        uses: actions/download-artifact@v4
        with:
          name: snap

      - name: Run spread
        run: |
          spread ${{ matrix.spread }}

      - name: Discard spread workers
        if: always()
        run: |
          shopt -s nullglob
          for r in .spread-reuse.*.yaml; do
            spread -discard -reuse-pid="$(echo "$r" | grep -o -E '[0-9]+')"
          done

  snap-store-tests:
    runs-on: spread-installed
    needs: [snap-build]

    steps:
      - if: (github.event_name == 'pull_request' && github.event.pull_request.head.repo.owner.login == 'canonical') || (github.event_name == 'push' && github.ref == 'refs/heads/main')
        name: Checkout charmcraft
        uses: actions/checkout@v4
        with:
          fetch-depth: 0
          submodules: true

      - if: (github.event_name == 'pull_request' && github.event.pull_request.head.repo.owner.login == 'canonical') || (github.event_name == 'push' && github.ref == 'refs/heads/main')
        name: Download snap artifact
        uses: actions/download-artifact@v4
        with:
          name: snap

      - if: (github.event_name == 'pull_request' && github.event.pull_request.head.repo.owner.login == 'canonical') || (github.event_name == 'push' && github.ref == 'refs/heads/main')
        name: Run spread
        env:
          CHARMCRAFT_AUTH: ${{ secrets.CHARMCRAFT_AUTH }}
          CHARM_DEFAULT_NAME: gh-ci-charmcraft-charm
          BUNDLE_DEFAULT_NAME: gh-ci-charmcraft-bundle
        run: |
          spread google:ubuntu-22.04-64:tests/spread/store/
<<<<<<< HEAD

      - name: Discard spread workers
        if: always()
        run: |
          shopt -s nullglob
          for r in .spread-reuse.*.yaml; do
            spread -discard -reuse-pid="$(echo "$r" | grep -o -E '[0-9]+')"
          done
=======
  snap-remote-build-tests:
    runs-on: spread-installed
    needs: [snap-build]

    steps:
      - if: (github.event_name == 'pull_request' && github.event.pull_request.head.repo.owner.login == 'canonical') || (github.event_name == 'push' && github.ref == 'refs/heads/main')
        name: Checkout charmcraft
        uses: actions/checkout@v4
        with:
          fetch-depth: 1
          submodules: true

      - if: (github.event_name == 'pull_request' && github.event.pull_request.head.repo.owner.login == 'canonical') || (github.event_name == 'push' && github.ref == 'refs/heads/main')
        name: Download snap artifact
        uses: actions/download-artifact@v4
        with:
          name: snap

      - if: (github.event_name == 'pull_request' && github.event.pull_request.head.repo.owner.login == 'canonical') || (github.event_name == 'push' && github.ref == 'refs/heads/main')
        name: Run spread
        env:
          LAUNCHPAD_TOKEN: ${{ secrets.LAUNCHPAD_TOKEN }}
        run: |
          spread google:ubuntu-22.04-64:tests/spread/smoketests/remote-build
>>>>>>> ed10e15f
<|MERGE_RESOLUTION|>--- conflicted
+++ resolved
@@ -88,16 +88,6 @@
           BUNDLE_DEFAULT_NAME: gh-ci-charmcraft-bundle
         run: |
           spread google:ubuntu-22.04-64:tests/spread/store/
-<<<<<<< HEAD
-
-      - name: Discard spread workers
-        if: always()
-        run: |
-          shopt -s nullglob
-          for r in .spread-reuse.*.yaml; do
-            spread -discard -reuse-pid="$(echo "$r" | grep -o -E '[0-9]+')"
-          done
-=======
   snap-remote-build-tests:
     runs-on: spread-installed
     needs: [snap-build]
@@ -122,4 +112,11 @@
           LAUNCHPAD_TOKEN: ${{ secrets.LAUNCHPAD_TOKEN }}
         run: |
           spread google:ubuntu-22.04-64:tests/spread/smoketests/remote-build
->>>>>>> ed10e15f
+
+      - name: Discard spread workers
+        if: always()
+        run: |
+          shopt -s nullglob
+          for r in .spread-reuse.*.yaml; do
+            spread -discard -reuse-pid="$(echo "$r" | grep -o -E '[0-9]+')"
+          done