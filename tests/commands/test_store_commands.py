# Copyright 2020 Canonical Ltd.
#
# Licensed under the Apache License, Version 2.0 (the "License");
# you may not use this file except in compliance with the License.
# You may obtain a copy of the License at
#
# http://www.apache.org/licenses/LICENSE-2.0
#
# Unless required by applicable law or agreed to in writing, software
# distributed under the License is distributed on an "AS IS" BASIS,
# WITHOUT WARRANTIES OR CONDITIONS OF ANY KIND, either express or implied.
# See the License for the specific language governing permissions and
# limitations under the License.
#
# For further info, check https://github.com/canonical/charmcraft

"""Tests for the Store commands (code in store/__init__.py)."""

import datetime
import logging
import os
import pathlib
from argparse import Namespace
from unittest.mock import patch, call, MagicMock

import pytest
import yaml
from dateutil import parser

from charmcraft.cmdbase import CommandError
from charmcraft.commands.store import (
    ListNamesCommand,
    ListRevisionsCommand,
    LoginCommand,
    LogoutCommand,
    RegisterNameCommand,
    ReleaseCommand,
    StatusCommand,
    UploadCommand,
    WhoamiCommand,
    get_name_from_metadata,
)
from charmcraft.commands.store.store import (
    Channel,
    Charm,
    Error,
    Release,
    Revision,
    Uploaded,
    User,
)

# used a lot!
noargs = Namespace()


@pytest.fixture
def store_mock():
    """The fixture to fake the store layer in all the tests."""
    store_mock = MagicMock()
    with patch('charmcraft.commands.store.Store', lambda: store_mock):
        yield store_mock


# -- tests for helpers


def test_get_name_from_metadata_ok(tmp_path, monkeypatch):
    """The metadata file is valid yaml, but there is no name."""
    monkeypatch.chdir(tmp_path)

    # put a valid metadata
    metadata_file = tmp_path / 'metadata.yaml'
    with metadata_file.open('wb') as fh:
        fh.write(b"name: test-name")

    result = get_name_from_metadata()
    assert result == "test-name"


def test_get_name_from_metadata_no_file(tmp_path, monkeypatch):
    """No metadata file to get info."""
    monkeypatch.chdir(tmp_path)
    result = get_name_from_metadata()
    assert result is None


def test_get_name_from_metadata_bad_content_garbage(tmp_path, monkeypatch):
    """The metadata file is broken."""
    monkeypatch.chdir(tmp_path)

    # put a broken metadata
    metadata_file = tmp_path / 'metadata.yaml'
    with metadata_file.open('wb') as fh:
        fh.write(b"\b00\bff -- not a realy yaml stuff")

    result = get_name_from_metadata()
    assert result is None


def test_get_name_from_metadata_bad_content_no_name(tmp_path, monkeypatch):
    """The metadata file is valid yaml, but there is no name."""
    monkeypatch.chdir(tmp_path)

    # put a broken metadata
    metadata_file = tmp_path / 'metadata.yaml'
    with metadata_file.open('wb') as fh:
        fh.write(b"{}")

    result = get_name_from_metadata()
    assert result is None


# -- tests for auth commands


def test_login(caplog, store_mock):
    """Simple login case."""
    caplog.set_level(logging.INFO, logger="charmcraft.commands")

    LoginCommand('group').run(noargs)

    assert store_mock.mock_calls == [
        call.login(),
    ]
    assert ["Login successful"] == [rec.message for rec in caplog.records]


def test_logout(caplog, store_mock):
    """Simple logout case."""
    caplog.set_level(logging.INFO, logger="charmcraft.commands")

    LogoutCommand('group').run(noargs)

    assert store_mock.mock_calls == [
        call.logout(),
    ]
    assert ["Credentials cleared"] == [rec.message for rec in caplog.records]


def test_whoami(caplog, store_mock):
    """Simple whoami case."""
    caplog.set_level(logging.INFO, logger="charmcraft.commands")

    store_response = User(name='John Doe', username='jdoe', userid='-1')
    store_mock.whoami.return_value = store_response

    WhoamiCommand('group').run(noargs)

    assert store_mock.mock_calls == [
        call.whoami(),
    ]
    expected = [
        'name:      John Doe',
        'username:  jdoe',
        'id:        -1',
    ]
    assert expected == [rec.message for rec in caplog.records]


# -- tests for name-related commands


def test_register_name(caplog, store_mock):
    """Simple register_name case."""
    caplog.set_level(logging.INFO, logger="charmcraft.commands")

    args = Namespace(name='testname')
    RegisterNameCommand('group').run(args)

    assert store_mock.mock_calls == [
        call.register_name('testname'),
    ]
    expected = "Congrats! You are now the publisher of 'testname'"
    assert [expected] == [rec.message for rec in caplog.records]


def test_list_registered_empty(caplog, store_mock):
    """List registered with empty response."""
    caplog.set_level(logging.INFO, logger="charmcraft.commands")

    store_response = []
    store_mock.list_registered_names.return_value = store_response

    ListNamesCommand('group').run(noargs)

    assert store_mock.mock_calls == [
        call.list_registered_names(),
    ]
    expected = "Nothing found"
    assert [expected] == [rec.message for rec in caplog.records]


def test_list_registered_one_private(caplog, store_mock):
    """List registered with one private item in the response."""
    caplog.set_level(logging.INFO, logger="charmcraft.commands")

    store_response = [
        Charm(name='charm', private=True, status='status'),
    ]
    store_mock.list_registered_names.return_value = store_response

    ListNamesCommand('group').run(noargs)

    assert store_mock.mock_calls == [
        call.list_registered_names(),
    ]
    expected = [
        "Name    Visibility    Status",
        "charm   private       status",
    ]
    assert expected == [rec.message for rec in caplog.records]


def test_list_registered_one_public(caplog, store_mock):
    """List registered with one public item in the response."""
    caplog.set_level(logging.INFO, logger="charmcraft.commands")

    store_response = [
        Charm(name='charm', private=False, status='status'),
    ]
    store_mock.list_registered_names.return_value = store_response

    ListNamesCommand('group').run(noargs)

    assert store_mock.mock_calls == [
        call.list_registered_names(),
    ]
    expected = [
        "Name    Visibility    Status",
        "charm   public        status",
    ]
    assert expected == [rec.message for rec in caplog.records]


def test_list_registered_several(caplog, store_mock):
    """List registered with several itemsssssssss in the response."""
    caplog.set_level(logging.INFO, logger="charmcraft.commands")

    store_response = [
        Charm(name='charm1', private=True, status='simple status'),
        Charm(name='charm2-long-name', private=False, status='other'),
        Charm(name='charm3', private=True, status='super long status'),
    ]
    store_mock.list_registered_names.return_value = store_response

    ListNamesCommand('group').run(noargs)

    assert store_mock.mock_calls == [
        call.list_registered_names(),
    ]
    expected = [
        "Name              Visibility    Status",
        "charm1            private       simple status",
        "charm2-long-name  public        other",
        "charm3            private       super long status",
    ]
    assert expected == [rec.message for rec in caplog.records]


# -- tests for upload command


def test_upload_call_ok(caplog, store_mock):
    """Simple upload, success result."""
    caplog.set_level(logging.INFO, logger="charmcraft.commands")

    store_response = Uploaded(ok=True, status=200, revision=7)
    store_mock.upload.return_value = store_response

    args = Namespace(charm_file='whatever-cmd-arg')
    with patch('charmcraft.commands.store.UploadCommand._discover_charm') as mock_discover:
        mock_discover.return_value = ('discovered-name', 'discovered-path')
        UploadCommand('group').run(args)

    # check it called self discover helper with correct args
    mock_discover.assert_called_once_with('whatever-cmd-arg')

    assert store_mock.mock_calls == [
        call.upload('discovered-name', 'discovered-path')
    ]
    expected = "Revision 7 of 'discovered-name' created"
    assert [expected] == [rec.message for rec in caplog.records]


def test_upload_call_error(caplog, store_mock):
    """Simple upload but with a response indicating an error."""
    caplog.set_level(logging.INFO, logger="charmcraft.commands")

    store_response = Uploaded(ok=False, status=400, revision=None)
    store_mock.upload.return_value = store_response

    args = Namespace(charm_file='whatever-cmd-arg')
    with patch('charmcraft.commands.store.UploadCommand._discover_charm') as mock_discover:
        mock_discover.return_value = ('discovered-name', 'discovered-path')
        UploadCommand('group').run(args)

    expected = "Upload failed: got status 400"
    assert [expected] == [rec.message for rec in caplog.records]


def test_upload_discover_pathgiven_ok(tmp_path):
    """Discover charm name/path, indicated path ok."""
    charm_file = tmp_path / 'testfile.charm'
    charm_file.touch()

    name, path = UploadCommand('group')._discover_charm(charm_file)
    assert name == 'testfile'
    assert path == charm_file


def test_upload_discover_pathgiven_home_expanded(tmp_path):
    """Discover charm name/path, home-expand the indicated path."""
    fake_home = tmp_path / 'homedir'
    fake_home.mkdir()
    charm_file = fake_home / 'testfile.charm'
    charm_file.touch()

    with patch.dict(os.environ, {'HOME': str(fake_home)}):
        name, path = UploadCommand('group')._discover_charm(pathlib.Path('~/testfile.charm'))
    assert name == 'testfile'
    assert path == pathlib.Path(str(charm_file))


def test_upload_discover_pathgiven_missing(tmp_path):
    """Discover charm name/path, the indicated path is not there."""
    with pytest.raises(CommandError) as cm:
        UploadCommand('group')._discover_charm(pathlib.Path('not_really_there.charm'))
    assert str(cm.value) == "Can't access the indicated charm file: 'not_really_there.charm'"


def test_upload_discover_pathgiven_not_a_file(tmp_path):
    """Discover charm name/path, the indicated path is not a file."""
    with pytest.raises(CommandError) as cm:
        UploadCommand('group')._discover_charm(tmp_path)
    assert str(cm.value) == "The indicated charm is not a file: {!r}".format(str(tmp_path))


def test_upload_discover_default_ok(tmp_path, monkeypatch):
    """Discover charm name/path, default to get info from metadata, ok."""
    monkeypatch.chdir(tmp_path)

    # touch the charm file
    charm_file = tmp_path / 'testcharm.charm'
    charm_file.touch()

    # fake the metadata to point to that file
    with patch('charmcraft.commands.store.get_name_from_metadata') as mock:
        mock.return_value = 'testcharm'

        name, path = UploadCommand('group')._discover_charm(None)

    assert name == 'testcharm'
    assert path == pathlib.Path(str(charm_file))


def test_upload_discover_default_no_metadata(tmp_path):
    """Discover charm name/path, no metadata file to get info."""
    with patch('charmcraft.commands.store.get_name_from_metadata') as mock:
        mock.return_value = None

        with pytest.raises(CommandError) as cm:
            UploadCommand('group')._discover_charm(None)

    assert str(cm.value) == (
        "Can't access name in 'metadata.yaml' file. The 'upload' command needs to be executed in "
        "a valid project's directory, or point to a charm file with the --charm-file option.")


def test_upload_discover_default_no_charm_file(tmp_path, monkeypatch):
    """Discover charm name/path, the metadata indicates a not accesible."""
    monkeypatch.chdir(tmp_path)

    # fake the metadata to point to a missing file
    metadata_data = {'name': 'testcharm'}
    metadata_file = tmp_path / 'metadata.yaml'
    metadata_raw = yaml.dump(metadata_data).encode('ascii')
    with metadata_file.open('wb') as fh:
        fh.write(metadata_raw)

    with pytest.raises(CommandError) as cm:
        UploadCommand('group')._discover_charm(None)
    assert str(cm.value) == (
        "Can't access charm file {!r}. You can indicate a charm file with "
        "the --charm-file option.".format(str(tmp_path / 'testcharm.charm')))


# -- tests for list revisions command


def test_revisions_simple(caplog, store_mock):
    """Happy path of one result from the Store."""
    caplog.set_level(logging.INFO, logger="charmcraft.commands")

    store_response = [
        Revision(
            revision=1, version='v1', created_at=datetime.datetime(2020, 7, 3, 20, 30, 40),
            status='accepted', errors=[]),
    ]
    store_mock.list_revisions.return_value = store_response

    args = Namespace(name='testcharm')
    ListRevisionsCommand('group').run(args)

    assert store_mock.mock_calls == [
        call.list_revisions('testcharm'),
    ]
    expected = [
        "Revision    Version    Created at    Status",
        "1           v1         2020-07-03    accepted",
    ]
    assert expected == [rec.message for rec in caplog.records]


def test_revisions_name_from_metadata_ok(store_mock):
    """The charm name is retrieved succesfully from the metadata."""
    store_mock.list_revisions.return_value = []
    args = Namespace(name=None)
    with patch('charmcraft.commands.store.get_name_from_metadata') as mock:
        mock.return_value = 'test-name'
        ListRevisionsCommand('group').run(args)

    assert store_mock.mock_calls == [
        call.list_revisions('test-name'),
    ]


def test_revisions_name_from_metadata_problem(store_mock):
    """The metadata wasn't there to get the name."""
    args = Namespace(name=None)
    with patch('charmcraft.commands.store.get_name_from_metadata') as mock:
        mock.return_value = None
        with pytest.raises(CommandError) as cm:
            ListRevisionsCommand('group').run(args)
        assert str(cm.value) == (
            "Can't access name in 'metadata.yaml' file. The 'revisions' command needs to "
            "be executed in a valid project's directory, or indicate the charm name with "
            "the --name option.")


def test_revisions_empty(caplog, store_mock):
    """No results from the store."""
    caplog.set_level(logging.INFO, logger="charmcraft.commands")

    store_response = []
    store_mock.list_revisions.return_value = store_response

    args = Namespace(name='testcharm')
    ListRevisionsCommand('group').run(args)

    expected = [
        "Nothing found",
    ]
    assert expected == [rec.message for rec in caplog.records]


def test_revisions_ordered_by_revision(caplog, store_mock):
    """Results are presented ordered by revision in the table."""
    caplog.set_level(logging.INFO, logger="charmcraft.commands")

    # three Revisions with all values weirdly similar, the only difference is revision, so
    # we really assert later that it was used for ordering
    tstamp = datetime.datetime(2020, 7, 3, 20, 30, 40)
    store_response = [
        Revision(revision=1, version='v1', created_at=tstamp, status='accepted', errors=[]),
        Revision(revision=3, version='v1', created_at=tstamp, status='accepted', errors=[]),
        Revision(revision=2, version='v1', created_at=tstamp, status='accepted', errors=[]),
    ]
    store_mock.list_revisions.return_value = store_response

    args = Namespace(name='testcharm')
    ListRevisionsCommand('group').run(args)

    expected = [
        "Revision    Version    Created at    Status",
        "3           v1         2020-07-03    accepted",
        "2           v1         2020-07-03    accepted",
        "1           v1         2020-07-03    accepted",
    ]
    assert expected == [rec.message for rec in caplog.records]


def test_revisions_version_null(caplog, store_mock):
    """Support the case of version being None."""
    caplog.set_level(logging.INFO, logger="charmcraft.commands")

    store_response = [
        Revision(
            revision=1, version=None, created_at=datetime.datetime(2020, 7, 3, 20, 30, 40),
            status='accepted', errors=[]),
    ]
    store_mock.list_revisions.return_value = store_response

    args = Namespace(name='testcharm')
    ListRevisionsCommand('group').run(args)

    expected = [
        "Revision    Version    Created at    Status",
        "1                      2020-07-03    accepted",
    ]
    assert expected == [rec.message for rec in caplog.records]


def test_revisions_errors_simple(caplog, store_mock):
    """Support having one case with a simple error."""
    caplog.set_level(logging.INFO, logger="charmcraft.commands")

    store_response = [
        Revision(
            revision=1, version=None, created_at=datetime.datetime(2020, 7, 3, 20, 30, 40),
            status='rejected', errors=[Error(message="error text", code='broken')]),
    ]
    store_mock.list_revisions.return_value = store_response

    args = Namespace(name='testcharm')
    ListRevisionsCommand('group').run(args)

    expected = [
        "Revision    Version    Created at    Status",
        "1                      2020-07-03    rejected: error text [broken]",
    ]
    assert expected == [rec.message for rec in caplog.records]


def test_revisions_errors_multiple(caplog, store_mock):
    """Support having one case with multiple errors."""
    caplog.set_level(logging.INFO, logger="charmcraft.commands")

    store_response = [
        Revision(
            revision=1, version=None, created_at=datetime.datetime(2020, 7, 3, 20, 30, 40),
            status='rejected', errors=[
                Error(message="text 1", code='missing-stuff'),
                Error(message="other long error text", code='broken'),
            ]),
    ]
    store_mock.list_revisions.return_value = store_response

    args = Namespace(name='testcharm')
    ListRevisionsCommand('group').run(args)

    expected = [
        "Revision    Version    Created at    Status",
        "1                      2020-07-03    rejected: text 1 [missing-stuff]; other long error text [broken]",  # NOQA
    ]
    assert expected == [rec.message for rec in caplog.records]


# -- tests for the release command


def test_release_simple_ok(caplog, store_mock):
    """Simple case of releasing a revision ok."""
    caplog.set_level(logging.INFO, logger="charmcraft.commands")

    channels = ['somechannel']
    args = Namespace(name='testcharm', revision=7, channels=channels)
    ReleaseCommand('group').run(args)

    assert store_mock.mock_calls == [
        call.release('testcharm', 7, channels),
    ]

    expected = "Revision 7 of charm 'testcharm' released to somechannel"
    assert [expected] == [rec.message for rec in caplog.records]


def test_release_simple_multiple_channels(caplog, store_mock):
    """Releasing to multiple channels."""
    caplog.set_level(logging.INFO, logger="charmcraft.commands")

    args = Namespace(name='testcharm', revision=7, channels=['channel1', 'channel2', 'channel3'])
    ReleaseCommand('group').run(args)

    expected = "Revision 7 of charm 'testcharm' released to channel1, channel2, channel3"
    assert [expected] == [rec.message for rec in caplog.records]


def test_release_name_guessing_ok(caplog, store_mock):
    """Release after guessing the charm's name correctly."""
    caplog.set_level(logging.INFO, logger="charmcraft.commands")

    args = Namespace(name=None, revision=7, channels=['somechannel'])
    with patch('charmcraft.commands.store.get_name_from_metadata') as mock:
        mock.return_value = 'guessed-name'
        ReleaseCommand('group').run(args)

    assert store_mock.mock_calls == [
        call.release('guessed-name', 7, ['somechannel']),
    ]
    expected = "Revision 7 of charm 'guessed-name' released to somechannel"
    assert [expected] == [rec.message for rec in caplog.records]


def test_release_name_guessing_bad():
    """The charm name couldn't be guessed."""
    with patch('charmcraft.commands.store.get_name_from_metadata') as mock:
        mock.return_value = None

        args = Namespace(name=None, revision=7, channels=['somechannel'])
        with pytest.raises(CommandError) as cm:
            ReleaseCommand('group').run(args)

        assert str(cm.value) == (
            "Can't access name in 'metadata.yaml' file. The 'release' command needs to "
            "be executed in a valid project's directory, or indicate the charm name with "
            "the --name option.")


def test_release_revision_guessing_ok(caplog, store_mock):
    """Release after guessing the revision."""
    caplog.set_level(logging.INFO, logger="charmcraft.commands")

    # make the store to return some revisions badly ordered so we're sure we're getting the max
    tstamp = datetime.datetime(2020, 7, 3, 20, 30, 40)
    store_response = [
        Revision(revision=1, version='v1', created_at=tstamp, status='accepted', errors=[]),
        Revision(revision=3, version='v1', created_at=tstamp, status='accepted', errors=[]),
        Revision(revision=2, version='v1', created_at=tstamp, status='accepted', errors=[]),
    ]
    store_mock.list_revisions.return_value = store_response

    channels = ['somechannel']
    args = Namespace(name='testcharm', revision=None, channels=channels)
    ReleaseCommand('group').run(args)

    assert store_mock.mock_calls == [
        call.list_revisions('testcharm'),
        call.release('testcharm', 3, channels),
    ]

    expected = "Revision 3 of charm 'testcharm' released to somechannel"
    assert [expected] == [rec.message for rec in caplog.records]


def test_release_revision_guessing_bad(store_mock):
    """Can not release because the charm doesn't have revisions published."""
    store_mock.list_revisions.return_value = []

    channels = ['somechannel']
    args = Namespace(name='testcharm', revision=None, channels=channels)

    with pytest.raises(CommandError) as cm:
        ReleaseCommand('group').run(args)

<<<<<<< HEAD
    assert str(cm.value) == "The charm 'testcharm' doesn't have any uploaded revision to release."


# -- tests for the status command

def _build_channels(track='latest'):
    """Helper to build simple channels structure."""
    channels = []
    risks = ['stable', 'candidate', 'beta', 'edge']
    for risk, fback in zip(risks, [None] + risks):
        name = "/".join((track, risk))
        fallback = None if fback is None else "/".join((track, fback))
        channels.append(Channel(name=name, fallback=fallback, track=track, risk=risk, branch=None))
    return channels


def _build_revision(revno, version):
    """Helper to build a revision."""
    return Revision(
        revision=revno, version=version, created_at=datetime.datetime(2020, 7, 3, 20, 30, 40),
        status='accepted', errors=[])


def test_status_simple_ok(caplog, store_mock):
    """Simple happy case of getting a status."""
    caplog.set_level(logging.INFO, logger="charmcraft.commands")

    channel_map = [
        Release(revision=7, channel='latest/stable', expires_at=None),
        Release(revision=7, channel='latest/candidate', expires_at=None),
        Release(revision=80, channel='latest/beta', expires_at=None),
        Release(revision=156, channel='latest/edge', expires_at=None),
    ]
    channels = _build_channels()
    revisions = [
        _build_revision(revno=7, version='v7'),
        _build_revision(revno=80, version='2.0'),
        _build_revision(revno=156, version='git-0db35ea1'),
    ]
    store_mock.list_releases.return_value = (channel_map, channels, revisions)

    args = Namespace(name='testcharm')
    StatusCommand('group').run(args)

    assert store_mock.mock_calls == [
        call.list_releases('testcharm'),
    ]

    expected = [
        "Track    Channel    Version       Revision",
        "latest   stable     v7            7",
        "         candidate  v7            7",
        "         beta       2.0           80",
        "         edge       git-0db35ea1  156",
    ]
    assert expected == [rec.message for rec in caplog.records]


def test_status_empty(caplog, store_mock):
    """Empty response from the store."""
    caplog.set_level(logging.INFO, logger="charmcraft.commands")

    store_mock.list_releases.return_value = [], [], []
    args = Namespace(name='testcharm')
    StatusCommand('group').run(args)

    expected = "Nothing found"
    assert [expected] == [rec.message for rec in caplog.records]


def test_status_name_guessing_ok(caplog, store_mock):
    """Get the status after guessing the charm's name correctly."""
    caplog.set_level(logging.INFO, logger="charmcraft.commands")
    store_mock.list_releases.return_value = [], [], []

    args = Namespace(name=None)
    with patch('charmcraft.commands.store.get_name_from_metadata') as mock:
        mock.return_value = 'guessed-name'
        StatusCommand('group').run(args)

    assert store_mock.mock_calls == [
        call.list_releases('guessed-name'),
    ]


def test_status_name_guessing_bad():
    """The charm name couldn't be guessed."""
    with patch('charmcraft.commands.store.get_name_from_metadata') as mock:
        mock.return_value = None

        args = Namespace(name=None)
        with pytest.raises(CommandError) as cm:
            StatusCommand('group').run(args)

        assert str(cm.value) == (
            "Can't access name in 'metadata.yaml' file. The 'status' command needs to "
            "be executed in a valid project's directory, or indicate the charm name with "
            "the --name option.")


def test_status_channels_not_released_with_fallback(caplog, store_mock):
    """Support gaps in channel releases, having fallbacks."""
    caplog.set_level(logging.INFO, logger="charmcraft.commands")

    channel_map = [
        Release(revision=7, channel='latest/stable', expires_at=None),
        Release(revision=80, channel='latest/edge', expires_at=None),
    ]
    channels = _build_channels()
    revisions = [
        _build_revision(revno=7, version='v7'),
        _build_revision(revno=80, version='2.0'),
    ]
    store_mock.list_releases.return_value = (channel_map, channels, revisions)

    args = Namespace(name='testcharm')
    StatusCommand('group').run(args)

    assert store_mock.mock_calls == [
        call.list_releases('testcharm'),
    ]

    expected = [
        "Track    Channel    Version    Revision",
        "latest   stable     v7         7",
        "         candidate  ↑          ↑",
        "         beta       ↑          ↑",
        "         edge       2.0        80",
    ]
    assert expected == [rec.message for rec in caplog.records]


def test_status_channels_not_released_without_fallback(caplog, store_mock):
    """Support gaps in channel releases, nothing released in more stable ones."""
    caplog.set_level(logging.INFO, logger="charmcraft.commands")

    channel_map = [
        Release(revision=5, channel='latest/beta', expires_at=None),
        Release(revision=12, channel='latest/edge', expires_at=None),
    ]
    channels = _build_channels()
    revisions = [
        _build_revision(revno=5, version='5.1'),
        _build_revision(revno=12, version='almostready'),
    ]
    store_mock.list_releases.return_value = (channel_map, channels, revisions)

    args = Namespace(name='testcharm')
    StatusCommand('group').run(args)

    assert store_mock.mock_calls == [
        call.list_releases('testcharm'),
    ]

    expected = [
        "Track    Channel    Version      Revision",
        "latest   stable     -            -",
        "         candidate  -            -",
        "         beta       5.1          5",
        "         edge       almostready  12",
    ]
    assert expected == [rec.message for rec in caplog.records]


def test_status_multiple_tracks(caplog, store_mock):
    """Support multiple tracks."""
    caplog.set_level(logging.INFO, logger="charmcraft.commands")

    channel_map = [
        Release(revision=503, channel='latest/stable', expires_at=None),
        Release(revision=1, channel='2.0/edge', expires_at=None),
    ]
    channels_latest = _build_channels()
    channels_track = _build_channels(track='2.0')
    channels = channels_latest + channels_track
    revisions = [
        _build_revision(revno=503, version='7.5.3'),
        _build_revision(revno=1, version='1'),
    ]
    store_mock.list_releases.return_value = (channel_map, channels, revisions)

    args = Namespace(name='testcharm')
    StatusCommand('group').run(args)

    assert store_mock.mock_calls == [
        call.list_releases('testcharm'),
    ]

    expected = [
        "Track    Channel    Version    Revision",
        "latest   stable     7.5.3      503",
        "         candidate  ↑          ↑",
        "         beta       ↑          ↑",
        "         edge       ↑          ↑",
        "2.0      stable     -          -",
        "         candidate  -          -",
        "         beta       -          -",
        "         edge       1          1",
    ]
    assert expected == [rec.message for rec in caplog.records]


def test_status_tracks_order(caplog, store_mock):
    """Respect the track ordering from the store."""
    caplog.set_level(logging.INFO, logger="charmcraft.commands")

    channel_map = [
        Release(revision=1, channel='latest/edge', expires_at=None),
        Release(revision=2, channel='aaa/edge', expires_at=None),
        Release(revision=3, channel='2.0/edge', expires_at=None),
        Release(revision=4, channel='zzz/edge', expires_at=None),
    ]
    channels_latest = _build_channels()
    channels_track_1 = _build_channels(track='zzz')
    channels_track_2 = _build_channels(track='2.0')
    channels_track_3 = _build_channels(track='aaa')
    channels = channels_latest + channels_track_1 + channels_track_2 + channels_track_3
    revisions = [
        _build_revision(revno=1, version='v1'),
        _build_revision(revno=2, version='v2'),
        _build_revision(revno=3, version='v3'),
        _build_revision(revno=4, version='v4'),
    ]
    store_mock.list_releases.return_value = (channel_map, channels, revisions)

    args = Namespace(name='testcharm')
    StatusCommand('group').run(args)

    assert store_mock.mock_calls == [
        call.list_releases('testcharm'),
    ]

    expected = [
        "Track    Channel    Version    Revision",
        "latest   stable     -          -",
        "         candidate  -          -",
        "         beta       -          -",
        "         edge       v1         1",
        "zzz      stable     -          -",
        "         candidate  -          -",
        "         beta       -          -",
        "         edge       v4         4",
        "2.0      stable     -          -",
        "         candidate  -          -",
        "         beta       -          -",
        "         edge       v3         3",
        "aaa      stable     -          -",
        "         candidate  -          -",
        "         beta       -          -",
        "         edge       v2         2",
    ]
    assert expected == [rec.message for rec in caplog.records]


def test_status_with_one_branch(caplog, store_mock):
    """Support having one branch."""
    caplog.set_level(logging.INFO, logger="charmcraft.commands")

    tstamp_with_timezone = parser.parse('2020-07-03T20:30:40Z')
    channel_map = [
        Release(revision=5, channel='latest/beta', expires_at=None),
        Release(revision=12, channel='latest/beta/mybranch', expires_at=tstamp_with_timezone),
    ]
    channels = _build_channels()
    channels.append(
        Channel(
            name='latest/beta/mybranch', fallback='latest/beta',
            track='latest', risk='beta', branch='mybranch'))
    revisions = [
        _build_revision(revno=5, version='5.1'),
        _build_revision(revno=12, version='ver.12'),
    ]
    store_mock.list_releases.return_value = (channel_map, channels, revisions)

    args = Namespace(name='testcharm')
    StatusCommand('group').run(args)

    assert store_mock.mock_calls == [
        call.list_releases('testcharm'),
    ]

    expected = [
        "Track    Channel        Version    Revision    Expires at",
        "latest   stable         -          -",
        "         candidate      -          -",
        "         beta           5.1        5",
        "         edge           ↑          ↑",
        "         beta/mybranch  ver.12     12          2020-07-03T20:30:40+00:00",
    ]
    assert expected == [rec.message for rec in caplog.records]


def test_status_with_multiple_branches(caplog, store_mock):
    """Support having multiple branches."""
    caplog.set_level(logging.INFO, logger="charmcraft.commands")

    tstamp_with_timezone = parser.parse('2020-07-03T20:30:40Z')
    channel_map = [
        Release(revision=5, channel='latest/beta', expires_at=None),
        Release(revision=12, channel='latest/beta/branch-1', expires_at=tstamp_with_timezone),
        Release(revision=15, channel='latest/beta/branch-2', expires_at=tstamp_with_timezone),
    ]
    channels = _build_channels()
    channels.extend([
        Channel(
            name='latest/beta/branch-1', fallback='latest/beta',
            track='latest', risk='beta', branch='branch-1'),
        Channel(
            name='latest/beta/branch-2', fallback='latest/beta',
            track='latest', risk='beta', branch='branch-2'),
    ])
    revisions = [
        _build_revision(revno=5, version='5.1'),
        _build_revision(revno=12, version='ver.12'),
        _build_revision(revno=15, version='15.0.0'),
    ]
    store_mock.list_releases.return_value = (channel_map, channels, revisions)

    args = Namespace(name='testcharm')
    StatusCommand('group').run(args)

    assert store_mock.mock_calls == [
        call.list_releases('testcharm'),
    ]

    expected = [
        "Track    Channel        Version    Revision    Expires at",
        "latest   stable         -          -",
        "         candidate      -          -",
        "         beta           5.1        5",
        "         edge           ↑          ↑",
        "         beta/branch-1  ver.12     12          2020-07-03T20:30:40+00:00",
        "         beta/branch-2  15.0.0     15          2020-07-03T20:30:40+00:00",
    ]
    assert expected == [rec.message for rec in caplog.records]
=======
    assert str(cm.value) == "The charm 'testcharm' doesn't have any uploaded revisions."
>>>>>>> 040f513e
<|MERGE_RESOLUTION|>--- conflicted
+++ resolved
@@ -643,8 +643,7 @@
     with pytest.raises(CommandError) as cm:
         ReleaseCommand('group').run(args)
 
-<<<<<<< HEAD
-    assert str(cm.value) == "The charm 'testcharm' doesn't have any uploaded revision to release."
+    assert str(cm.value) == "The charm 'testcharm' doesn't have any uploaded revisions."
 
 
 # -- tests for the status command
@@ -978,7 +977,4 @@
         "         beta/branch-1  ver.12     12          2020-07-03T20:30:40+00:00",
         "         beta/branch-2  15.0.0     15          2020-07-03T20:30:40+00:00",
     ]
-    assert expected == [rec.message for rec in caplog.records]
-=======
-    assert str(cm.value) == "The charm 'testcharm' doesn't have any uploaded revisions."
->>>>>>> 040f513e
+    assert expected == [rec.message for rec in caplog.records]