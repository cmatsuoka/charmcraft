--- conflicted
+++ resolved
@@ -178,8 +178,6 @@
     organize:
       bin/skopeo: libexec/charmcraft/skopeo
 
-<<<<<<< HEAD
-=======
   spread:
     plugin: go
     source: https://github.com/snapcore/spread.git
@@ -191,7 +189,6 @@
     stage:
       - -bin/humbox
 
->>>>>>> 8f64d66a
 hooks:
   configure:
     environment:
