# Copyright 2021-2022 Canonical Ltd.
#
# Licensed under the Apache License, Version 2.0 (the "License");
# you may not use this file except in compliance with the License.
# You may obtain a copy of the License at
#
# http://www.apache.org/licenses/LICENSE-2.0
#
# Unless required by applicable law or agreed to in writing, software
# distributed under the License is distributed on an "AS IS" BASIS,
# WITHOUT WARRANTIES OR CONDITIONS OF ANY KIND, either express or implied.
# See the License for the specific language governing permissions and
# limitations under the License.
#
# For further info, check https://github.com/canonical/charmcraft

"""Analyze and lint charm structures and files."""
import abc
import ast
import os
import pathlib
import shlex
import typing
from collections.abc import Generator
from typing import final

import yaml

from charmcraft import const, utils
from charmcraft.models.lint import CheckResult, CheckType, LintResult
from charmcraft.models.metadata import CharmMetadataLegacy

# the documentation page for "Analyzers and linters"
BASE_DOCS_URL = "https://juju.is/docs/sdk/charmcraft-analyzers-and-linters"


def get_entrypoint_from_dispatch(basedir: pathlib.Path) -> pathlib.Path | None:
    """Verify if the charm has a dispatch file pointing to a Python entrypoint.

    :returns: the entrypoint path if all succeeds, None otherwise.
    """
    # get the entrypoint from the last useful dispatch line
    dispatch = basedir / const.DISPATCH_FILENAME
    entrypoint_str = ""
    try:
        with dispatch.open("rt", encoding="utf8") as fh:
            last_line = None
            for line in fh:
                if line.strip():
                    last_line = line
            if last_line:
                entrypoint_str = shlex.split(last_line)[-1]
    except (OSError, UnicodeDecodeError):
        return None
    if not entrypoint_str:
        return None
    return basedir / entrypoint_str


def check_dispatch_with_python_entrypoint(basedir: pathlib.Path) -> pathlib.Path | None:
    """Verify if the charm has a dispatch file pointing to a Python entrypoint.

    :returns: the entrypoint path if all succeeds, None otherwise.
    """
    entrypoint = get_entrypoint_from_dispatch(basedir)
    if entrypoint and entrypoint.suffix == ".py" and os.access(entrypoint, os.X_OK):
        return entrypoint
    return None


class BaseChecker(metaclass=abc.ABCMeta):
    """Base class for checker classes."""

    check_type: CheckType
    name: str
    url: str
    text: str

    exception_result: str

    @abc.abstractmethod
    def run(self, basedir: pathlib.Path) -> str:
        """Run this checker."""
        ...

    @final
    def get_result(self, base_dir: pathlib.Path) -> CheckResult:
        """Get the result of a single checker."""
        try:
            result = self.run(base_dir)
        except Exception as exc:
            result = self.exception_result
            if not self.text:
                self.text = str(exc)
        return CheckResult(
            check_type=self.check_type,
            name=self.name,
            url=self.url,
            text=self.text,
            result=result,
        )

    @final
    def get_ignore_result(self) -> CheckResult:
        """Get the result presuming the checker is ignored."""
        return CheckResult(
            check_type=self.check_type,
            name=self.name,
            url=self.url,
            text="",
            result=LintResult.IGNORED,
        )


class AttributeChecker(BaseChecker, metaclass=abc.ABCMeta):
    """Base attribute checker."""

    check_type = CheckType.ATTRIBUTE
    exception_result = LintResult.UNKNOWN


class Linter(BaseChecker, metaclass=abc.ABCMeta):
    """Base linter class."""

    check_type = CheckType.LINT
    exception_result = LintResult.FATAL
    Result = LintResult


class Language(AttributeChecker):
    """Check the language used to write the charm.

    Currently only Python is detected, if the following checks are true:

    - the charm has a text dispatch with a python call
    - the charm has a `.py` entry point
    - the entry point file is executable
    """

    name = "language"
    url = BASE_DOCS_URL + "#heading--language"
    text = "The charm is written with Python."

    class Result:
        """Possible results for this attribute checker."""

        UNKNOWN = LintResult.UNKNOWN
        PYTHON = "python"

    def run(self, basedir: pathlib.Path) -> str:
        """Run the proper verifications."""
        python_entrypoint = check_dispatch_with_python_entrypoint(basedir)
        if python_entrypoint is None:
            self.text = "Charm language unknown"
            return self.Result.UNKNOWN
        return self.Result.PYTHON


class Framework(AttributeChecker):
    """Check the framework the charm is based on.

    Currently it detects if the Operator Framework is used, if...

    - the language attribute is set to python
    - the charm contains venv/ops
    - the charm imports ops in the entry point.

    ...or the Reactive Framework is used, if the charm...

    - has a metadata.yaml with "name" in it
    - has a reactive/<name>.py file that imports "charms.reactive"
    - has a file name that starts with "charms.reactive-" inside the "wheelhouse" directory
    """

    name = "framework"
    url = BASE_DOCS_URL + "#heading--framework"

    class Result:
        """Possible results for this attribute checker."""

        OPERATOR = "operator"
        REACTIVE = "reactive"
        UNKNOWN = LintResult.UNKNOWN

    # different texts to be exposed as `text` (see the property below)
    result_texts = {
        Result.OPERATOR: "The charm is based on the Operator Framework.",
        Result.REACTIVE: "The charm is based on the Reactive Framework.",
        Result.UNKNOWN: "The charm is not based on any known Framework.",
    }

    def __init__(self):
        self.result = None
        self.__text = None

    @property
    def text(self) -> str:
        """Return a text in function of the result state."""
        if self.__text:
            return self.__text
        if self.result is None:
            return ""
        return self.result_texts[self.result]

    @text.setter
    def text(self, value: str) -> None:
        self.__text = value

    def _get_imports(self, filepath: pathlib.Path) -> Generator[list[str], None, None]:
        """Parse a Python filepath and yield its imports.

        If the file does not exist or cannot be parsed, return empty. Otherwise
        return the name for each imported module, split by possible dots.
        """
        if not os.access(filepath, os.R_OK):
            return
        try:
            parsed = ast.parse(filepath.read_bytes())
        except SyntaxError:
            return

        for node in ast.walk(parsed):
            if isinstance(node, ast.Import):
                for name in node.names:
                    yield name.name.split(".")
            elif isinstance(node, ast.ImportFrom):
                yield node.module.split(".")

    def _check_operator(self, basedir: pathlib.Path) -> bool:
        """Detect if the Operator Framework is used."""
        python_entrypoint = check_dispatch_with_python_entrypoint(basedir)
        if python_entrypoint is None:
            return False

        opsdir = basedir / const.VENV_DIRNAME / "ops"
        if not opsdir.exists() or not opsdir.is_dir():
            return False

        for import_parts in self._get_imports(python_entrypoint):
            if import_parts[0] == "ops":
                return True
        return False

    def _check_reactive(self, basedir: pathlib.Path) -> bool:
        """Detect if the Reactive Framework is used."""
        try:
            metadata = CharmMetadataLegacy.from_yaml_file(basedir / const.METADATA_FILENAME)
        except Exception:
            # file not found, corrupted, or mandatory "name" not present
            return False

        wheelhouse_dir = basedir / "wheelhouse"
        if not wheelhouse_dir.exists():
            return False
        if not any(f.name.startswith("charms.reactive-") for f in wheelhouse_dir.iterdir()):
            return False

        module_basename = metadata.name.replace("-", "_")
        entrypoint = basedir / "reactive" / f"{module_basename}.py"
        for import_parts in self._get_imports(entrypoint):
            if import_parts[0] == "charms" and import_parts[1] == "reactive":
                return True
        return False

    def run(self, basedir: pathlib.Path) -> str:
        """Run the proper verifications."""
        self.result = self.Result.UNKNOWN
        if self._check_operator(basedir):
            self.result = self.Result.OPERATOR
        elif self._check_reactive(basedir):
            self.result = self.Result.REACTIVE
        return self.result


class JujuMetadata(Linter):
    """Check that the metadata.yaml file exists and is valid.

    The charm is considered to have a valid metadata if the following checks are true:

    - the metadata.yaml is present
    - it is a valid YAML file
    - it has at least the following fields: name, summary, and description
    """

    name = "metadata"
    url = BASE_DOCS_URL + "#heading--metadata"

    def __init__(self):
        self.text = ""

    def run(self, basedir: pathlib.Path) -> str:
        """Run the proper verifications."""
        try:
            with (basedir / const.METADATA_FILENAME).open("rt") as md_file:
                metadata = yaml.safe_load(md_file)
        except yaml.YAMLError:
            self.text = "The metadata.yaml file is not a valid YAML file."
            return self.Result.ERROR
        except Exception:
            self.text = "Cannot read the metadata.yaml file."
            return self.Result.ERROR

        # check required attributes
        missing_fields = {"name", "summary", "description"} - set(metadata)
        if missing_fields:
            missing = utils.humanize_list(missing_fields, "and")
            self.text = f"The metadata.yaml file is missing the following attribute(s): {missing}."
            return self.Result.ERROR

        if "series" in metadata:
            self.text = (
                "The metadata.yaml file contains the deprecated attribute: series."
                "This attribute will be rejected starting in Juju 4.0."
            )
            return self.Result.WARNING

        return self.Result.OK


class JujuActions(Linter):
    """Check that the actions.yaml file is valid YAML if it exists."""

    name = "juju-actions"
    url = BASE_DOCS_URL + "#heading--juju-actions"
    text = "The actions.yaml file is not a valid YAML file."

    def run(self, basedir: pathlib.Path) -> str:
        """Run the proper verifications."""
        filepath = basedir / const.JUJU_ACTIONS_FILENAME
        if not filepath.exists():
            self.text = ""
            # it's optional
            return self.Result.OK

        try:
            with filepath.open("rt", encoding="utf8") as fh:
                yaml.safe_load(fh)
        except Exception:
            return self.Result.ERROR

        self.text = "Valid actions.yaml file."
        return self.Result.OK


class JujuConfig(Linter):
    """Check that the config.yaml file (if it exists) is valid.

    The file is considered valid if the following checks are true:

    - has an 'options' key
    - it is a dictionary
    - each item inside has the mandatory 'type' key
    """

    name = "juju-config"
    url = BASE_DOCS_URL + "#heading--juju-config"

    def __init__(self):
        self.text = ""

    def run(self, basedir: pathlib.Path) -> str:
        """Run the proper verifications."""
        filepath = basedir / const.JUJU_CONFIG_FILENAME
        if not filepath.exists():
            # it's optional
            return self.Result.OK

        try:
            with filepath.open("rt", encoding="utf8") as fh:
                content = yaml.safe_load(fh)
        except Exception:
            self.text = "The config.yaml file is not a valid YAML file."
            return self.Result.ERROR

        options = content.get("options")
        if not isinstance(options, dict):
            self.text = "Error in config.yaml: must have an 'options' dictionary."
            return self.Result.ERROR

        for value in options.values():
            if "type" not in value:
                self.text = "Error in config.yaml: items under 'options' must have a 'type' key."
                return self.Result.ERROR

        return self.Result.OK


class NamingConventions(Linter):
    """Check that charm follows naming conventions.

    More information can be found at https://juju.is/docs/sdk/styleguide#heading--naming.
    """

    name = "naming-conventions"
    url = "https://juju.is/docs/sdk/styleguide#heading--naming"

    exception_result = LintResult.WARNING

    def __init__(self):
        self.text = ""

    @staticmethod
    def check_naming_convention(names: typing.Iterable[str], scope: str) -> str | None:
        """Check adherence to naming convention.

        :returns: string with warning if present, otherwise None
        """
        snake_keys = [key for key in names if "_" in key]

        if snake_keys:
            hyphen_keys = [key for key in names if "-" in key]

            if hyphen_keys:
                return (
                    f"Some {scope} ({', '.join(snake_keys)}) are in snake case, "
                    f"while others  ({', '.join(hyphen_keys)}) are with hyphens."
                )
            else:
                return (
                    f"Some {scope} ({', '.join(snake_keys)}) are using "
                    "snake case naming convention."
                )

        return None

    @staticmethod
    def _config_options_check(config_file: pathlib.Path) -> list[str]:
        # This is safe as the compliance with YAML is done in the JujuConfig linter
        warnings = []

        if not config_file.exists():
            return warnings

        with config_file.open("rt", encoding="utf8") as fh:
            options = content.get("options", {}) if (content := yaml.safe_load(fh)) else {}

        if check := NamingConventions.check_naming_convention(options.keys(), "config-options"):
            warnings.append(check)

        return warnings

    @staticmethod
    def _actions_check(action_file: pathlib.Path) -> list[str]:
        # This is safe as the compliance with YAML is done in the JujuConfig linter
        warnings = []

        if not action_file.exists():
            return warnings

        # This is safe as the compliance with YAML is done in the JujuConfig linter
        with action_file.open("rt", encoding="utf8") as fh:
            if content := yaml.safe_load(fh):
                actions_names = list(dict(content).keys())
            else:
                actions_names = []

        if check := NamingConventions.check_naming_convention(actions_names, "actions"):
            warnings.append(check)

        actions_params = [
            param
            for action_name in actions_names
            if isinstance(content[action_name], dict)
            for param in content.get(action_name, {}).get("params", [])
        ]

        if check := NamingConventions.check_naming_convention(actions_params, "action params"):
            warnings.append(check)

        return warnings

    def run(self, basedir: pathlib.Path) -> str:
        """Run the proper verifications."""
        # Check naming convention on config options

        warnings = NamingConventions._config_options_check(
            basedir / const.JUJU_CONFIG_FILENAME
        ) + NamingConventions._actions_check(basedir / const.JUJU_ACTIONS_FILENAME)

        if warnings:
            all_warning_string = "\n".join(warnings)
            self.text = f"Naming conventions breaks:\n{all_warning_string}"
            return self.exception_result

        return self.Result.OK


class Entrypoint(Linter):
    """Check the entrypoint is correct.

    It validates that the entrypoint, if used by 'dispatch', ...

    - exists
    - is a file
    - is executable
    """

    name = "entrypoint"
    url = BASE_DOCS_URL + "#heading--entrypoint"

    def __init__(self):
        self.text = ""

    def run(self, basedir: pathlib.Path) -> str:
        """Run the proper verifications."""
        entrypoint = get_entrypoint_from_dispatch(basedir)
        if entrypoint is None:
            self.text = "Cannot find a proper 'dispatch' script pointing to an entrypoint."
            return self.Result.NONAPPLICABLE

        if not entrypoint.exists():
            self.text = f"Cannot find the entrypoint file: {str(entrypoint)!r}"
            return self.Result.ERROR

        if not entrypoint.is_file():
            self.text = f"The entrypoint is not a file: {str(entrypoint)!r}"
            return self.Result.ERROR

        if not os.access(entrypoint, os.X_OK):
            self.text = f"The entrypoint file is not executable: {str(entrypoint)!r}"
            return self.Result.ERROR

        return self.Result.OK


class AdditionalFiles(Linter):
    """Check that the charm does not contain any additional files in the prime directory.

    A few generated files and basic charm files are ignored.
    """

    name = "additional-files"
    text = "No additional files found in the charm."
    url = "https://juju.is/docs/sdk/include-extra-files-in-a-charm"

    IGNORE_FILES: set[pathlib.Path] = {
        pathlib.Path(f)
        for f in (
            {const.BUNDLE_FILENAME, const.CHARMCRAFT_FILENAME, const.MANIFEST_FILENAME}
            | const.CHARM_MANDATORY_FILES
            | const.CHARM_OPTIONAL_FILES
        )
    }

    def _check_additional_files(self, stage_dir: pathlib.Path, prime_dir: pathlib.Path) -> str:
        """Compare the staged files with the prime files."""
        errors: list[str] = []
        stage_dir = stage_dir.absolute()
        prime_dir = prime_dir.absolute()

        stage_files = {f.relative_to(stage_dir) for f in stage_dir.rglob("*")}
        prime_files = {f.relative_to(prime_dir) for f in prime_dir.rglob("*")}

        prime_files = prime_files - self.IGNORE_FILES

        for prime_file in prime_files:
            if prime_file not in stage_files:
                errors.append(f"File '{prime_file}' is not staged but in the charm.")

        if errors:
            self.text = "Error: Additional files found in the charm:\n" + "\n".join(errors)
            return self.Result.ERROR

        return self.Result.OK

    def run(self, basedir: pathlib.Path) -> str:
        """Run the proper verifications."""
        stage_dir = basedir.parent / "stage"
        if not stage_dir.exists() or not stage_dir.is_dir():
            # Does not work without the build environment
            self.text = "Additional files check not applicable without a build environment."
            return self.Result.NONAPPLICABLE

        return self._check_additional_files(stage_dir, basedir)


# all checkers to run; the order here is important, as some checkers depend on the
# results from others
CHECKERS: list[type[BaseChecker]] = [
    Language,
    JujuActions,
    JujuConfig,
    JujuMetadata,
    NamingConventions,
    Framework,
    Entrypoint,
    AdditionalFiles,
<<<<<<< HEAD
]


def analyze(
    config: "config.CharmcraftConfig",
    basedir: pathlib.Path,
    *,
    override_ignore_config: bool = False,
) -> list[CheckResult]:
    """Run all checkers and linters."""
    all_results = []
    for cls in CHECKERS:
        # do not run the ignored ones
        if cls.check_type == CheckType.ATTRIBUTE:
            ignore_list = config.analysis.ignore.attributes
        else:
            ignore_list = config.analysis.ignore.linters
        if cls.name in ignore_list and not override_ignore_config:
            all_results.append(
                CheckResult(
                    check_type=cls.check_type,
                    name=cls.name,
                    result=LintResult.IGNORED,
                    url=cls.url,
                    text="",
                )
            )
            continue

        checker = cls()
        try:
            result = checker.run(basedir)
        except Exception:
            result = (
                LintResult.UNKNOWN
                if checker.check_type == CheckType.ATTRIBUTE
                else LintResult.FATAL
            )
        all_results.append(
            CheckResult(
                check_type=checker.check_type,
                name=checker.name,
                url=checker.url,
                text=checker.text or "n/a",
                result=result,
            )
        )
    return all_results
=======
]
>>>>>>> d760a182
<|MERGE_RESOLUTION|>--- conflicted
+++ resolved
@@ -585,55 +585,4 @@
     Framework,
     Entrypoint,
     AdditionalFiles,
-<<<<<<< HEAD
-]
-
-
-def analyze(
-    config: "config.CharmcraftConfig",
-    basedir: pathlib.Path,
-    *,
-    override_ignore_config: bool = False,
-) -> list[CheckResult]:
-    """Run all checkers and linters."""
-    all_results = []
-    for cls in CHECKERS:
-        # do not run the ignored ones
-        if cls.check_type == CheckType.ATTRIBUTE:
-            ignore_list = config.analysis.ignore.attributes
-        else:
-            ignore_list = config.analysis.ignore.linters
-        if cls.name in ignore_list and not override_ignore_config:
-            all_results.append(
-                CheckResult(
-                    check_type=cls.check_type,
-                    name=cls.name,
-                    result=LintResult.IGNORED,
-                    url=cls.url,
-                    text="",
-                )
-            )
-            continue
-
-        checker = cls()
-        try:
-            result = checker.run(basedir)
-        except Exception:
-            result = (
-                LintResult.UNKNOWN
-                if checker.check_type == CheckType.ATTRIBUTE
-                else LintResult.FATAL
-            )
-        all_results.append(
-            CheckResult(
-                check_type=checker.check_type,
-                name=checker.name,
-                url=checker.url,
-                text=checker.text or "n/a",
-                result=result,
-            )
-        )
-    return all_results
-=======
-]
->>>>>>> d760a182
+]