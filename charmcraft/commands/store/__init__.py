# Copyright 2020 Canonical Ltd.
#
# Licensed under the Apache License, Version 2.0 (the "License");
# you may not use this file except in compliance with the License.
# You may obtain a copy of the License at
#
# http://www.apache.org/licenses/LICENSE-2.0
#
# Unless required by applicable law or agreed to in writing, software
# distributed under the License is distributed on an "AS IS" BASIS,
# WITHOUT WARRANTIES OR CONDITIONS OF ANY KIND, either express or implied.
# See the License for the specific language governing permissions and
# limitations under the License.
#
# For further info, check https://github.com/canonical/charmcraft

"""Commands related to the Store, a thin layer above real functionality."""

import logging
import os
import pathlib
from operator import attrgetter

import yaml
from tabulate import tabulate

from charmcraft.cmdbase import BaseCommand, CommandError

from .store import Store

logger = logging.getLogger('charmcraft.commands.store')


def get_name_from_metadata():
    """Return the name (if present) from metadata file (if there and readable and sane)."""
    try:
        with open('metadata.yaml', 'rb') as fh:
            metadata = yaml.safe_load(fh)
        charm_name = metadata['name']
    except (yaml.error.YAMLError, OSError, KeyError):
        return
    return charm_name


class LoginCommand(BaseCommand):
    """Log into the store."""
    name = 'login'
    help_msg = "Login to Ubuntu Single Sign On."

    def run(self, parsed_args):
        """Run the command."""
        store = Store()
        store.login()
        logger.info("Login successful")


class LogoutCommand(BaseCommand):
    """Clear store-related credentials."""
    name = 'logout'
    help_msg = "Clear session credentials."

    def run(self, parsed_args):
        """Run the command."""
        store = Store()
        store.logout()
        logger.info("Credentials cleared")


class WhoamiCommand(BaseCommand):
    """Show login information."""
    name = 'whoami'
    help_msg = "Returns your login information relevant to the Store."

    def run(self, parsed_args):
        """Run the command."""
        store = Store()
        result = store.whoami()

        data = [
            ('name:', result.name),
            ('username:', result.username),
            ('id:', result.userid),
        ]
        table = tabulate(data, tablefmt='plain')
        for line in table.splitlines():
            logger.info(line)


class RegisterNameCommand(BaseCommand):
    """Register a name in the Store."""
    name = 'register'
    help_msg = "Register a name in the Store."

    def fill_parser(self, parser):
        """Add own parameters to the general parser."""
        parser.add_argument('name', help="the name to register in the Store")

    def run(self, parsed_args):
        """Run the command."""
        store = Store()
        store.register_name(parsed_args.name)
        logger.info("Congrats! You are now the publisher of %r", parsed_args.name)


class ListNamesCommand(BaseCommand):
    """List the charms registered in the Store."""
<<<<<<< HEAD
    name = 'list'
    help_msg = "List the charms registered the Store."
=======
    name = 'names'
    help_msg = "list the charm names registered the Store"
>>>>>>> 88895c99

    def run(self, parsed_args):
        """Run the command."""
        store = Store()
        result = store.list_registered_names()
        if not result:
            logger.info("Nothing found")
            return

        headers = ['Name', 'Visibility', 'Status']
        data = []
        for item in result:
            visibility = 'private' if item.private else 'public'
            data.append([
                item.name,
                visibility,
                item.status,
            ])

        table = tabulate(data, headers=headers, tablefmt='plain')
        for line in table.splitlines():
            logger.info(line)


class UploadCommand(BaseCommand):
    """Upload a charm file to the Store."""
    name = 'upload'
    help_msg = "upload a charm file to the Store"

    def _discover_charm(self, charm_filepath):
        """Discover the charm name and file path.

        If received path is None, a metadata.yaml will be searched in the current directory. If
        path is given the name is taken from the filename.

        """
        if charm_filepath is None:
            # discover the info using project's metadata, asume the file has the project's name
            # with a .charm extension
            charm_name = get_name_from_metadata()
            if charm_name is None:
                raise CommandError(
                    "Can't access name in 'metadata.yaml' file. The 'upload' command needs to be "
                    "executed in a valid project's directory, or point to a charm file with "
                    "the --charm-file option.")

            charm_filepath = pathlib.Path(charm_name + '.charm').absolute()
            if not os.access(str(charm_filepath), os.R_OK):  # access doesnt support pathlib in 3.5
                raise CommandError(
                    "Can't access charm file {!r}. You can indicate a charm file with "
                    "the --charm-file option.".format(str(charm_filepath)))

        else:
            # the path is given, asume the charm name is part of the file name
            # XXX Facundo 2020-06-30: Actually, we need to open the ZIP file, extract the
            # included metadata.yaml file, and read the name from there. Issue: #77.
            charm_filepath = charm_filepath.expanduser()
            if not os.access(str(charm_filepath), os.R_OK):  # access doesnt support pathlib in 3.5
                raise CommandError(
                    "Can't access the indicated charm file: {!r}".format(str(charm_filepath)))
            if not charm_filepath.is_file():
                raise CommandError(
                    "The indicated charm is not a file: {!r}".format(str(charm_filepath)))

            charm_name = charm_filepath.stem

        return charm_name, charm_filepath

    def fill_parser(self, parser):
        """Add own parameters to the general parser."""
        parser.add_argument(
            '--charm-file', type=pathlib.Path,
            help="the path to the charm file to be uploaded")

    def run(self, parsed_args):
        """Run the command."""
        name, path = self._discover_charm(parsed_args.charm_file)
        store = Store()
        result = store.upload(name, path)
        if result.ok:
            logger.info("Revision %s of %r created", result.revision, str(name))
        else:
            # XXX Facundo 2020-06-30: at some point in the future the Store will give us also a
            # reason why it failed, to improve the message. Issue: #78.
            logger.info("Upload failed: got status %r", result.status)


class ListRevisionsCommand(BaseCommand):
    """List existing revisions for a charm."""
    name = 'revisions'
    help_msg = "list existing revisions for a charm in the Store"

    def fill_parser(self, parser):
        """Add own parameters to the general parser."""
        parser.add_argument('--name', help="the name of the charm to get revisions")

    def run(self, parsed_args):
        """Run the command."""
        if parsed_args.name:
            charm_name = parsed_args.name
        else:
            charm_name = get_name_from_metadata()
            if charm_name is None:
                raise CommandError(
                    "Can't access name in 'metadata.yaml' file. The 'revisions' command needs to "
                    "be executed in a valid project's directory, or indicate the charm name with "
                    "the --name option.")

        store = Store()
        result = store.list_revisions(charm_name)
        if not result:
            logger.info("Nothing found")
            return

        headers = ['Revision', 'Version', 'Created at', 'Status']
        data = []
        for item in sorted(result, key=attrgetter('revision'), reverse=True):
            # use just the status or include error message/code in it (if exist)
            if item.errors:
                errors = ("{0.message} [{0.code}]".format(e) for e in item.errors)
                status = "{}: {}".format(item.status, '; '.join(errors))
            else:
                status = item.status

            data.append([
                item.revision,
                item.version,
                item.created_at.strftime('%Y-%m-%d'),
                status,
            ])

        table = tabulate(data, headers=headers, tablefmt='plain', numalign='left')
        for line in table.splitlines():
            logger.info(line)


class ReleaseCommand(BaseCommand):
    """Release a charm revision to specific channels."""
    name = 'release'
    help_msg = "relase a charm revision to one or more channels"

    def fill_parser(self, parser):
        """Add own parameters to the general parser."""
        parser.add_argument(
            'channels', metavar='channel', nargs='+',
            help="the channel(s) to release to")
        parser.add_argument('--name', help="the name of the charm to get revisions")
        parser.add_argument(
            '--revision', type=int,
            help="the revision to release (defaults to latest)")

    def run(self, parsed_args):
        """Run the command."""
        store = Store()

        if parsed_args.name:
            charm_name = parsed_args.name
        else:
            charm_name = get_name_from_metadata()
            if charm_name is None:
                raise CommandError(
                    "Can't access name in 'metadata.yaml' file. The 'release' command needs to "
                    "be executed in a valid project's directory, or indicate the charm name with "
                    "the --name option.")

        if parsed_args.revision:
            revision = parsed_args.revision
        else:
            # find out which is the latest revision for the charm
            revisions = store.list_revisions(charm_name)
            if not revisions:
                raise CommandError(
                    "The charm {!r} doesn't have any uploaded revisions.".format(charm_name))
            revision = max(rev.revision for rev in revisions)

        store.release(charm_name, revision, parsed_args.channels)
        logger.info(
            "Revision %d of charm %r released to %s",
            revision, charm_name, ", ".join(parsed_args.channels))


class StatusCommand(BaseCommand):
    """List released revisions for a charm."""
    name = 'status'
    help_msg = "list released revisions of a charm"

    def fill_parser(self, parser):
        """Add own parameters to the general parser."""
        parser.add_argument('--name', help="the name of the charm to get revisions")

    def run(self, parsed_args):
        """Run the command."""
        if parsed_args.name:
            charm_name = parsed_args.name
        else:
            charm_name = get_name_from_metadata()
            if charm_name is None:
                raise CommandError(
                    "Can't access name in 'metadata.yaml' file. The 'status' command needs to "
                    "be executed in a valid project's directory, or indicate the charm name with "
                    "the --name option.")

        store = Store()
        channel_map, channels, revisions = store.list_releases(charm_name)
        if not channel_map:
            logger.info("Nothing found")
            return

        # build easier to access structures
        releases_by_channel = {item.channel: item for item in channel_map}
        revisions_by_revno = {item.revision: item for item in revisions}

        # process and order the channels, while preserving the tracks order
        all_tracks = []
        per_track = {}
        branch_present = False
        for channel in channels:
            # it's super rare to have a more than just a bunch of tracks (furthermore, normally
            # there's only one), so it's ok to do this sequential search
            if channel.track not in all_tracks:
                all_tracks.append(channel.track)

            nonbranches_list, branches_list = per_track.setdefault(channel.track, ([], []))
            if channel.branch is None:
                # insert branch right after its fallback
                for idx, stored in enumerate(nonbranches_list, 1):
                    if stored.name == channel.fallback:
                        nonbranches_list.insert(idx, channel)
                        break
                else:
                    nonbranches_list.append(channel)
            else:
                branches_list.append(channel)
                branch_present = True

        headers = ['Track', 'Channel', 'Version', 'Revision']
        if branch_present:
            headers.append('Expires at')

        # show everything, grouped by tracks, with regular channels at first and
        # branches (if any) after those
        data = []
        for track in all_tracks:
            release_shown_for_this_track = False
            shown_track = track
            channels, branches = per_track[track]

            for channel in channels:
                description = channel.risk

                # get the release of the channel, fallbacking accordingly
                release = releases_by_channel.get(channel.name)
                if release is None:
                    version = revno = '↑' if release_shown_for_this_track else '-'
                else:
                    release_shown_for_this_track = True
                    revno = release.revision
                    revision = revisions_by_revno[revno]
                    version = revision.version

                data.append([shown_track, description, version, revno])

                # stop showing the track name for the rest of the track
                shown_track = ''

            for branch in branches:
                description = '/'.join((branch.risk, branch.branch))
                release = releases_by_channel[branch.name]
                expiration = release.expires_at.isoformat()
                revision = revisions_by_revno[release.revision]
                data.append(['', description, revision.version, release.revision, expiration])

        table = tabulate(data, headers=headers, tablefmt='plain', numalign='left')
        for line in table.splitlines():
            logger.info(line)<|MERGE_RESOLUTION|>--- conflicted
+++ resolved
@@ -104,13 +104,8 @@
 
 class ListNamesCommand(BaseCommand):
     """List the charms registered in the Store."""
-<<<<<<< HEAD
-    name = 'list'
-    help_msg = "List the charms registered the Store."
-=======
     name = 'names'
-    help_msg = "list the charm names registered the Store"
->>>>>>> 88895c99
+    help_msg = "List the charm names registered the Store."
 
     def run(self, parsed_args):
         """Run the command."""
